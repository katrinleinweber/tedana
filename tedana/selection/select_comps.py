--- conflicted
+++ resolved
@@ -5,25 +5,13 @@
 import numpy as np
 from scipy import stats
 
-<<<<<<< HEAD
 from tedana import utils
 from tedana.selection._utils import getelbow_mod
-=======
-from tedana import (io, utils)
-from tedana.selection._utils import (getelbow_cons, getelbow_mod,
-                                     getelbow_aggr, do_svm)
->>>>>>> 0b745300
 
 LGR = logging.getLogger(__name__)
 
 
-<<<<<<< HEAD
 def selcomps(seldict, comptable, mmix, manacc, n_echos):
-=======
-def selcomps(seldict, comptable, mmix, mask, ref_img, manacc, n_echos, t2s, s0,
-             olevel=2, oversion=99, filecsdata=True, savecsdiag=True,
-             strict_mode=False):
->>>>>>> 0b745300
     """
     Classify components in seldict as accepted, rejected, midk, or ignored
     based on Kundu approach v2.5.
@@ -37,14 +25,10 @@
     Parameters
     ----------
     seldict : :obj:`dict`
-<<<<<<< HEAD
-        Component-specific metrics and maps produced by `fitmodels_direct`
-=======
         A dictionary with component-specific features used for classification.
         As output from `fitmodels_direct`
     comptable : (C x 5) :obj:`pandas.DataFrame`
         Component metric table
->>>>>>> 0b745300
     mmix : (T x C) array_like
         Mixing matrix for converting input data to component space, where `C`
         is components and `T` is the number of volumes in the original data
@@ -81,8 +65,6 @@
     """
     if mmix.ndim != 2:
         raise ValueError('Parameter mmix should be 2d, not {0}d'.format(mmix.ndim))
-<<<<<<< HEAD
-=======
     elif t2s.ndim != 1:  # FIT not necessarily supported
         raise ValueError('Parameter t2s should be 1d, not {0}d'.format(t2s.ndim))
     elif s0.ndim != 1:  # FIT not necessarily supported
@@ -91,13 +73,11 @@
         raise ValueError('First dimensions (number of samples) of t2s ({0}), '
                          's0 ({1}), and mask ({2}) do not '
                          'match'.format(t2s.shape[0], s0.shape[0], mask.shape[0]))
->>>>>>> 0b745300
     elif not (mmix.shape[1] == comptable.shape[0]):
         raise ValueError('Second dimension (number of components) of mmix '
                          '({0}) does not match first dimension of comptable '
                          '({1})'.format(mmix.shape[1], comptable.shape[0]))
 
-<<<<<<< HEAD
     cols_at_end = ['classification', 'rationale']
     comptable['classification'] = 'accepted'
     comptable['rationale'] = ''
@@ -126,111 +106,22 @@
     ign = []
     all_comps = np.arange(comptable.shape[0])
     acc = np.arange(comptable.shape[0])
-=======
-    """
-    handwerkerd and others are working to "hypercomment" this function to
-    help everyone understand it sufficiently with the goal of eventually
-    modularizing the algorithm. This is still a work-in-process with later
-    sections not fully commented, some points of uncertainty are noted, and the
-    summary of the full algorithm is not yet complete.
-
-    There are sections of this code that calculate metrics that are used in
-    the decision tree for the selection process and other sections that
-    are part of the decision tree. Certain comments are prefaced with METRIC
-    and variable names to make clear which are metrics and others are prefaced
-    with SELECTION to make clear which are for applying metrics. METRICs tend
-    to be summary values that contain a signal number per component.
-
-    Note there are some variables that are calculated in one section of the code
-    that are later transformed into another metric that is actually part of a
-    selection criterion. This running list is an attempt to summarize
-    intermediate metrics vs the metrics that are actually used in decision
-    steps. For applied metrics that are made up of intermediate metrics defined
-    in earlier sections of the code, the constituent metrics are noted. More
-    metrics will be added to the applied metrics section as the commenting of
-    this function continues.
-
-    Intermediate Metrics:  seldict['F_S0_clmaps'] seldict['F_R2_clmaps']
-        seldict['Br_S0_clmaps'] seldict['Br_R2_clmaps'] seldict['Z_maps']
-        dice_tbl countnoise
-        counts_FR2_Z tt_table mmix_kurt mmix_std
-        spr fproj_arr_val fdist
-        Rtz, Dz
-
-    Applied Metrics:
-        comptable['rho']
-        comptable['kappa']
-        comptable['variance explained']
-        countsigFS0
-        countsigFR2
-        fz (a combination of multiple z-scored metrics: tt_table,
-            comptable['variance explained'], seldict['Kappa'], seldict['Rho'], countnoise,
-            mmix_kurt, fdist)
-        tt_table[:,0]
-        spz (z score of spr)
-        KRcut
-    """
-
-    """
-    If seldict exists, save it into a pickle file called compseldata.pklbz
-    that can be loaded directly into python for future analyses
-    If seldict=None, load it from the pre-saved pickle file to use for the
-    rest of this function
-    """
-    if filecsdata:
-        import bz2
-        if seldict is not None:
-            LGR.info('Saving component selection data')
-            with bz2.BZ2File('compseldata.pklbz', 'wb') as csstate_f:
-                pickle.dump(seldict, csstate_f)
-        else:
-            try:
-                with bz2.BZ2File('compseldata.pklbz', 'rb') as csstate_f:
-                    seldict = pickle.load(csstate_f)
-            except FileNotFoundError:
-                LGR.warning('Failed to load component selection data')
-                return None
-
-    """
-    List of components
-    all_comps and acc_comps start out as an ordered list of the component numbers
-    all_comps is constant throughout the function.
-    acc_comps changes through his function as components are assigned to other
-    categories (i.e. components that are classified as rejected are removed
-    from acc_comps)
-    """
-    comptable['classification'] = 'accepted'
-    comptable['rationale'] = ''
-
-    midk = []
-    ign = []
-    all_comps = np.arange(comptable.shape[0])
-    acc_comps = np.arange(comptable.shape[0])
->>>>>>> 0b745300
 
     # If user has specified
     if manacc:
         acc = sorted([int(vv) for vv in manacc.split(',')])
         rej = sorted(np.setdiff1d(all_comps, acc))
-<<<<<<< HEAD
         comptable.loc[acc, 'classification'] = 'accepted'
         comptable.loc[rej, 'classification'] = 'rejected'
         comptable.loc[rej, 'rationale'] += 'manual exclusion;'
         # Move decision columns to end
         comptable = comptable[[c for c in comptable if c not in cols_at_end] +
                               [c for c in cols_at_end if c in comptable]]
-=======
-        ign = []
-        comptable.loc[acc, 'classification'] = 'accepted'
-        comptable.loc[rej, 'classification'] = 'rejected'
-        comptable.loc[rej, 'rationale'] += 'manual exclusion;'
->>>>>>> 0b745300
         return comptable
 
     """
     Do some tallies for no. of significant voxels
     """
-<<<<<<< HEAD
     countnoise = np.zeros(n_comps)
     comptable['countsigFR2'] = F_R2_clmaps.sum(axis=0)
     comptable['countsigFS0'] = F_S0_clmaps.sum(axis=0)
@@ -464,693 +355,6 @@
         acc = np.setdiff1d(acc, np.union1d(midk, ign))
 
     # Move decision columns to end
-=======
-    countsigFR2 = seldict['F_R2_clmaps'].sum(0)
-    countsigFS0 = seldict['F_S0_clmaps'].sum(0)
-    comptable['countsigFR2'] = countsigFR2
-    comptable['countsigFS0'] = countsigFS0
-
-    """
-    Make table of dice values
-    METRICS: dice_tbl
-    dice_FR2, dice_FS0 are calculated for each component and the concatenated
-    values are in dice_tbl
-    Br_R2_clmaps and Br_S0_clmaps are binarized clustered Z_maps.
-    The volume being clustered is the rank order indices of the absolute value
-    of the beta values for the fit between the optimally combined time series
-    and the mixing matrix (i.e. the lowest beta value is 1 and the highest is
-    the # of voxels).
-    The cluster size is a function of the # of voxels in the mask.
-    The cluster threshold are the voxels with beta ranks greater than
-    countsigFS0 or countsigFR2 (i.e. roughly the same number of voxels will be
-    in the countsig clusters as the ICA beta map clusters)
-    These dice values are the Dice-Sorenson index for the Br_clmap_?? and the
-    F_??_clmap.
-    If handwerkerd understands this correctly, if the voxels with the above
-    threshold F stats are clustered in the same voxels with the highest beta
-    values, then the dice coefficient will be 1. If the thresholded F or betas
-    aren't spatially clustered (i.e. the component map is less spatially smooth)
-    or the clusters are in different locations (i.e. voxels with high betas
-    are also noiser so they have lower F values), then the dice coefficients
-    will be lower
-    """
-    dice_tbl = np.zeros([all_comps.shape[0], 2])
-    for comp_num in all_comps:
-        dice_FR2 = utils.dice(utils.unmask(seldict['Br_R2_clmaps'][:, comp_num],
-                                           mask)[t2s != 0],
-                              seldict['F_R2_clmaps'][:, comp_num])
-        dice_FS0 = utils.dice(utils.unmask(seldict['Br_S0_clmaps'][:, comp_num],
-                                           mask)[t2s != 0],
-                              seldict['F_S0_clmaps'][:, comp_num])
-        dice_tbl[comp_num, :] = [dice_FR2, dice_FS0]  # step 3a here and above
-    dice_tbl[np.isnan(dice_tbl)] = 0
-    comptable['dict_FR2'] = dice_tbl[:, 0]
-    comptable['dict_FS0'] = dice_tbl[:, 1]
-
-    """
-    Make table of noise gain
-    METRICS: countnoise, counts_FR2_Z, tt_table
-    (This is a bit confusing & is handwerkerd's attempt at making sense of this)
-    seldict['Z_maps'] is the Fisher Z normalized beta fits for the optimally
-    combined time series and the mixing matrix. Z_clmaps is a binarized cluster
-    of Z_maps with the cluster size based on the # of voxels and the cluster
-    threshold of 1.95. utils.andb is a sum of the True values in arrays so
-    comp_noise_sel is true for voxels where the Z values are greater than 1.95
-    but not part of a cluster of Z values that are greater than 1.95.
-    Spatially unclustered voxels with high Z values could be considerd noisy.
-    countnoise is the # of voxels per component where comp_noise_sel is true.
-
-    counts_FR2_Z is the number of voxels with Z values above the threshold
-    that are in clusters (signal) and the number outside of clusters (noise)
-
-    tt_table is a bit confusing. For each component, the first index is
-    some type of normalized, log10, signal/noise t statistic and the second is
-    the p value for the signal/noise t statistic (for the R2 model).
-    In general, these should be bigger t or have lower p values when most of
-    the Z values above threshold are inside clusters.
-    Because of the log10, values below 1 are negative, which is later used as
-    a threshold. It doesn't seem like the p values are ever used.
-    """
-    countnoise = np.zeros(len(all_comps))
-    tt_table = np.zeros([len(all_comps), 4])
-    counts_FR2_Z = np.zeros([len(all_comps), 2])
-    for comp_num in all_comps:
-        comp_noise_sel = utils.andb([np.abs(seldict['Z_maps'][:, comp_num]) > 1.95,
-                                     seldict['Z_clmaps'][:, comp_num] == 0]) == 2
-        countnoise[comp_num] = np.array(comp_noise_sel, dtype=np.int).sum()
-        noise_FR2_Z_mask = utils.unmask(comp_noise_sel, mask)[t2s != 0]
-        noise_FR2_Z = np.log10(np.unique(seldict['F_R2_maps'][noise_FR2_Z_mask, comp_num]))
-        signal_FR2_Z_mask = utils.unmask(seldict['Z_clmaps'][:, comp_num], mask)[t2s != 0] == 1
-        signal_FR2_Z = np.log10(np.unique(seldict['F_R2_maps'][signal_FR2_Z_mask, comp_num]))
-        counts_FR2_Z[comp_num, :] = [len(signal_FR2_Z), len(noise_FR2_Z)]
-        ttest = stats.ttest_ind(signal_FR2_Z, noise_FR2_Z, equal_var=True)
-        # avoid DivideByZero RuntimeWarning
-        if signal_FR2_Z.size > 0 and noise_FR2_Z.size > 0:
-            mwu = stats.norm.ppf(stats.mannwhitneyu(signal_FR2_Z, noise_FR2_Z)[1])
-        else:
-            mwu = -np.inf
-        tt_table[comp_num, 0] = np.abs(mwu) * ttest[0] / np.abs(ttest[0])
-        tt_table[comp_num, 1] = ttest[1]
-    tt_table[np.isnan(tt_table)] = 0
-    tt_table[np.isinf(tt_table[:, 0]), 0] = np.percentile(tt_table[~np.isinf(tt_table[:, 0]), 0],
-                                                          98)
-    comptable['countnoise'] = countnoise
-    comptable['tt0'] = tt_table[:, 0]
-    comptable['tt1'] = tt_table[:, 1]
-
-    """
-    Time series derivative kurtosis
-    METRICS: mmix_kurt and mmix_std
-    Take the derivative of the time series for each component in the ICA
-    mixing matrix and calculate the kurtosis & standard deviation.
-    handwerkerd thinks these metrics are later used to calculate measures
-    of time series spikiness and drift in the component time series.
-    """
-    mmix_dt = (mmix[:-1, :] - mmix[1:, :])
-    mmix_kurt = stats.kurtosis(mmix_dt)
-    mmix_std = np.std(mmix_dt, axis=0)
-    comptable['mmix_kurt'] = mmix_kurt
-    comptable['mmix_std'] = mmix_std
-
-    """
-    SELECTION #1 (prantikk labeled "Step 1")
-    Reject anything that is obviously an artifact
-    Obvious artifacts are components with Rho>Kappa or with more clustered,
-    significant voxels for the S0 model than the R2 model
-    """
-    LGR.debug('Rejecting gross artifacts based on Rho/Kappa values and S0/R2 '
-              'counts')
-    rej = acc_comps[utils.andb([comptable['rho'] > comptable['kappa'],
-                                countsigFS0 > countsigFR2]) > 0]
-    comptable.loc[rej, 'classification'] = 'rejected'
-    comptable.loc[rej, 'rationale'] += ('Rho>Kappa or more significant voxels '
-                                        'in S0 model than R2 model;')
-    acc_comps = np.setdiff1d(acc_comps, rej)
-
-    """
-    prantikk labeled "Step 2"
-    Compute 3-D spatial FFT of Beta maps to detect high-spatial
-    frequency artifacts
-
-    METRIC spr, fproj_arr_val, fdist
-    PSC is the mean centered beta map for each ICA component
-    The FFT is sequentially calculated across each dimension of PSC & the max
-    value is removed (probably the 0Hz bin). The maximum remaining frequency
-    magnitude along the z dimenions is calculated leaving a 2D matrix.
-    spr contains a count of the number of frequency bins in the 2D matrix where
-    the frequency magnitude is greater than 4* the maximum freq in the matrix.
-    spr is later z-normed across components into spz and this is actually used
-    as a selection metric.
-    handwerkerd interpretation: spr is bigger the more values of the fft are
-    >1/4 the max. Thus, if you assume the highest mag bins are low frequency, &
-    all components have roughly the same low freq power (i.e. a brain-shaped
-    blob), then spr will be bigger the more high frequency bins have magnitudes
-    that are more than 1/4 of the low frequency bins.
-
-    fproj_arr_val is a flattened 1D vector of the 2D max projection fft
-    of each component. This seems to be later used in an SVM to train on
-    this value for rejected components to classify some remaining n_components
-    as midk
-    Note: fproj_arr is created here and is a ranked list of FFT values, but is
-    not used anywhere in the code. Was fproj_arr_val supposed to contain this
-    ranking?
-
-    fdist isn't completely clear to handwerkerd yet but it looks like the fit of
-    the fft of the spatial map to a Gaussian distribution. If so, then the
-    worse the fit, the more high frequency power would be in the component
-    """
-    LGR.debug('Computing 3D spatial FFT of beta maps to detect high-spatial frequency artifacts')
-    # spatial information is important so for NIFTI we convert back to 3D space
-    dim1 = np.prod(check_niimg(ref_img).shape[:2])
-    fproj_arr = np.zeros([dim1, len(all_comps)])
-    fproj_arr_val = np.zeros([dim1, len(all_comps)])
-    spr = []
-    fdist = []
-    for comp_num in all_comps:
-        # convert data back to 3D array
-        tproj = io.new_nii_like(ref_img, utils.unmask(seldict['PSC'],
-                                                      mask)[:, comp_num]).get_data()
-        fproj = np.fft.fftshift(np.abs(np.fft.rfftn(tproj)))
-        fproj_z = fproj.max(axis=-1)
-        fproj[fproj == fproj.max()] = 0
-        spr.append(np.array(fproj_z > fproj_z.max() / 4, dtype=np.int).sum())
-        fproj_arr[:, comp_num] = stats.rankdata(fproj_z.flatten())
-        fproj_arr_val[:, comp_num] = fproj_z.flatten()
-        fprojr = np.array([fproj, fproj[:, :, ::-1]]).max(0)
-        fdist.append(np.max([utils.fitgaussian(fproj.max(jj))[3:].max() for
-                             jj in range(fprojr.ndim)]))
-    if type(fdist) is not np.ndarray:
-        fdist = np.array(fdist)
-    spr = np.array(spr)
-    # import ipdb; ipdb.set_trace()
-
-    """
-    prantikk labelled Step 3
-    Create feature space of component properties
-    METRIC fz, spz, Rtz, Dz
-
-    fz is matrix of multiple other metrics described above and calculated
-    in this section. Most are all of these have one number per component and
-    they are z-scored across components
-    Attempted explanations in order:
-    Tz: The z-scored t statistics of the spatial noisiness metric in tt_table
-    Vz: The z-scored the natural log of the non-normalized variance explained
-        of each component
-    Ktz: The z-scored natural log of the Kappa values
-    (the '/ 2' does not seem necessary beacuse it will be removed by z-scoring)
-    KRr: The z-scored ratio of the natural log of Kappa / nat log of Rho
-    (unclear why sometimes using stats.zcore and other times writing the eq out)
-    cnz: The z-scored measure of a noisy voxel count where the noisy voxels are
-         the voxels with large beta estimates, but aren't part of clusters
-    Rz: z-scored rho values (why aren't this log scaled, like kappa in Ktz?)
-    mmix_kurt: Probably a rough measure of the spikiness of each component's
-        time series in the ICA mixing matrix
-    fdist_z: z-score of fdist, which is probably a measure of high freq info
-        in the spatial FFT of the components (with lower being more high freq?)
-
-    NOT in fz:
-    spz: Z-scored measure probably of how much high freq is in the data. Larger
-        values mean more bins of the FFT have over 1/4 the power of the maximum
-        bin (read about spr above for more info)
-    Rtz: Z-scored natural log of the Rho values
-    Dz: Z-scored Fisher Z transformed dice values of the overlap between
-        clusters for the F stats and clusters of the ICA spatial beta maps with
-        roughly the same number of voxels as in the clustered F maps.
-        Dz saves this for the R2 model, there are also Dice coefs for the S0
-        model in dice_tbl
-    """
-    LGR.debug('Creating feature space of component properties')
-    fdist_pre = fdist.copy()
-    fdist_pre[fdist > np.median(fdist) * 3] = np.median(fdist) * 3
-    fdist_z = (fdist_pre - np.median(fdist_pre)) / fdist_pre.std()  # not z
-    spz = stats.zscore(spr)
-    Tz = stats.zscore(tt_table[:, 0])
-    varex_log = np.log(comptable['variance explained'])
-    Vz = stats.zscore(varex_log)
-    Rz = stats.zscore(comptable['rho'])
-    Ktz = stats.zscore(np.log(comptable['kappa']) / 2)
-    #  Rtz = stats.zscore(np.log(comptable['rho']) / 2)
-    KRr = stats.zscore(np.log(comptable['kappa']) / np.log(comptable['rho']))
-    cnz = stats.zscore(countnoise)
-    Dz = stats.zscore(np.arctanh(dice_tbl[:, 0] + 0.001))
-    fz = np.array([Tz, Vz, Ktz, KRr, cnz, Rz, mmix_kurt, fdist_z])
-
-    """
-    METRICS Kcut, Rcut, KRcut, KRcutguesses, Khighelbowval
-    Step 3: Make initial guess of where BOLD components are and use DBSCAN
-    to exclude noise components and find a sample set of 'good' components
-    """
-    LGR.debug('Making initial guess of BOLD components')
-    # The F threshold for the echo fit (based on the # of echos) for p<0.05
-    #    p<0.025, and p<0.001 (Confirm this is accurate since the function
-    #    contains a lookup table rather than a calculation)
-    F05, F025, F01 = utils.getfbounds(n_echos)
-    # epsmap is [index,level of overlap with dicemask,
-    # number of high Rho components]
-    epsmap = []
-    Rhos_sorted = np.array(sorted(comptable['rho']))[::-1]
-    """
-    Make an initial guess as to number of good components based on
-     consensus of control points across Rhos and Kappas
-    For terminology later, typically getelbow _aggr > _mod > _cons
-      though this might not be universally true. A more "inclusive" threshold
-      has a lower kappa since that means more components are above that thresh
-      and are likely to be accepted. For Rho, a more "inclusive" threshold is
-      higher since that means fewer components will be rejected based on rho.
-    KRcut seems weird to handwerkerd. I see that the thresholds are slightly
-     shifted for kappa & rho later in the code, but why would we ever want to
-     set a common threhsold reference point for both? These are two different
-     elbows on two different data sets.
-    """
-    KRcutguesses = [getelbow_mod(comptable['rho']),
-                    getelbow_cons(comptable['rho']),
-                    getelbow_aggr(comptable['rho']),
-                    getelbow_mod(comptable['kappa']),
-                    getelbow_cons(comptable['kappa']),
-                    getelbow_aggr(comptable['kappa'])]
-    KRcut = np.median(KRcutguesses)
-    """
-    Also a bit weird to handwerkerd. This is the 75th percentile of Kappa F
-    stats of the components with the 3 elbow selection criteria and the
-    F states for 3 significance thresholds based on the # of echos.
-    This is some type of way to get a significance criterion for a component
-    fit, but it's include why this specific criterion is useful.
-    """
-    Khighelbowval = stats.scoreatpercentile([getelbow_mod(comptable['kappa'],
-                                                          return_val=True),
-                                             getelbow_cons(comptable['kappa'],
-                                                           return_val=True),
-                                             getelbow_aggr(comptable['kappa'],
-                                                           return_val=True)] +
-                                            list(utils.getfbounds(n_echos)),
-                                            75, interpolation_method='lower')
-    """
-    Default to the most inclusive kappa threshold (_cons) unless:
-    1. That threshold is more than twice the median of Kappa & Rho thresholds
-    2. and the moderate elbow is more inclusive than a p=0.01
-    handwerkerd: This actually seems like a way to avoid using the theoretically
-       most liberal threshold only when there was a bad estimate and _mod is
-       is more inclusive. My one concern is that it's an odd way to test that
-       the _mod elbow is any better. Why not at least see if _mod < _cons?
-    prantikk's orig comment for this section is:
-      "only use exclusive when inclusive is extremely inclusive - double KRcut"
-    """
-    cond1 = getelbow_cons(comptable['kappa']) > KRcut * 2
-    cond2 = getelbow_mod(comptable['kappa'], return_val=True) < F01
-    if cond1 and cond2:
-        Kcut = getelbow_mod(comptable['kappa'], return_val=True)
-    else:
-        Kcut = getelbow_cons(comptable['kappa'], return_val=True)
-    """
-    handwerkerd: The goal seems to be to maximize the rejected components
-       based on the rho cut by defaulting to a lower Rcut value. Again, if
-       that is the goal, why not just test if _mod < _cons?
-    prantikk's orig comment for this section is:
-        only use inclusive when exclusive is extremely exclusive - half KRcut
-        (remember for Rho inclusive is higher, so want both Kappa and Rho
-        to defaut to lower)
-    """
-    if getelbow_cons(comptable['rho']) > KRcut * 2:
-        Rcut = getelbow_mod(comptable['rho'], return_val=True)
-    # for above, consider something like:
-    # min([getelbow_mod(Rhos,True),sorted(Rhos)[::-1][KRguess] ])
-    else:
-        Rcut = getelbow_cons(comptable['rho'], return_val=True)
-
-    # Rcut should never be higher than Kcut (handwerkerd: not sure why)
-    if Rcut > Kcut:
-        Kcut = Rcut
-
-    # KRelbow has a 2 for components that are above the Kappa accept threshold
-    # and below the rho reject threshold
-    KRelbow = utils.andb([comptable['kappa'] > Kcut,
-                          comptable['rho'] < Rcut])
-    """
-    Make guess of Kundu et al 2011 plus remove high frequencies,
-    generally high variance, and high variance given low Kappa
-    the first index of tt_table is a t static of a what handwerkerd thinks
-      is a spatial noise metric. Since log10 of these values are taken the >0
-      threshold means the metric is >1. tt_lim seems to be a fairly aggressive
-      percentile that is then divided by 3.
-    """
-    tt_lim = stats.scoreatpercentile(tt_table[tt_table[:, 0] > 0, 0],
-                                     75, interpolation_method='lower') / 3
-    """
-    KRguess is a list of components to potentially accept. it starts with a
-      list of components that cross the Kcut and Rcut threshold and weren't
-      previously rejected for other reasons. From that list, it removes more
-      components based on several additional criteria:
-      1. tt_table less than the tt_lim threshold (spatial noisiness metric)
-      2. spz (a z-scored probably high spatial freq metric) >1
-      3. Vz (a z-scored variance explained metric) >2
-      4. If both (seems to be if a component has a relatively high variance
-          the acceptance threshold for Kappa values is doubled):
-         A. The variance explained is greater than half the KRcut highest
-             variance component
-        B. Kappa is less than twice Kcut
-    """
-    temp = all_comps[utils.andb([comptable['variance explained'] > 0.5 *
-                                 sorted(comptable['variance explained'])[::-1][int(KRcut)],
-                                 comptable['kappa'] < 2*Kcut]) == 2]
-    KRguess = np.setdiff1d(np.setdiff1d(all_comps[KRelbow == 2], rej),
-                           np.union1d(all_comps[tt_table[:, 0] < tt_lim],
-                           np.union1d(np.union1d(all_comps[spz > 1],
-                                                 all_comps[Vz > 2]),
-                                      temp)))
-    guessmask = np.zeros(len(all_comps))
-    guessmask[KRguess] = 1
-    """
-    Throw lower-risk bad components out based on 3 criteria all being true:
-      1. tt_table (a spatial noisiness metric) <0
-      2. A components variance explains is greater than the median variance
-         explained
-      3. The component index is greater than the KRcut index. Since the
-          components are sorted by kappa, this is another kappa thresholding)
-    """
-    rejB = acc_comps[utils.andb([tt_table[acc_comps, 0] < 0,
-                                 (comptable['variance explained'][acc_comps] >
-                                  np.median(comptable['variance explained'])),
-                                 acc_comps > KRcut]) == 3]
-    comptable.loc[rejB, 'classification'] = 'rejected'
-    comptable.loc[rejB, 'rationale'] += ('tt_table < 0, component variance '
-                                         'explained > median variance '
-                                         'explained, and component index > '
-                                         'KRcut index;')
-    rej = np.union1d(rej, rejB)
-    # adjust acc_comps again to only contain the remaining non-rejected components
-    acc_comps = np.setdiff1d(acc_comps, rej)
-
-    """
-    This is where handwerkerd has paused in hypercommenting the function.
-    """
-    LGR.debug('Using DBSCAN to find optimal set of "good" BOLD components')
-    for ii in range(20000):
-        eps = .005 + ii * .005
-        db = DBSCAN(eps=eps, min_samples=3).fit(fz.T)
-
-        # it would be great to have descriptive names, here
-        # DBSCAN found at least three non-noisy clusters
-        cond1 = db.labels_.max() > 1
-        # DBSCAN didn't detect more classes than the total # of components / 6
-        cond2 = db.labels_.max() < len(all_comps) / 6
-        # TODO: confirm if 0 is a special label for DBSCAN
-        # my intuition here is that we're confirming DBSCAN labelled previously
-        # rejected components as noise (i.e., no overlap between `rej` and
-        # labelled DBSCAN components)
-        cond3 = np.intersect1d(rej, all_comps[db.labels_ == 0]).shape[0] == 0
-        # DBSCAN labelled less than half of the total components as noisy
-        cond4 = np.array(db.labels_ == -1, dtype=int).sum() / float(len(all_comps)) < .5
-
-        if cond1 and cond2 and cond3 and cond4:
-            epsmap.append([ii, utils.dice(guessmask, db.labels_ == 0),
-                           np.intersect1d(all_comps[db.labels_ == 0],
-                           all_comps[comptable['rho'] > getelbow_mod(Rhos_sorted,
-                                                                     return_val=True)]).shape[0]])
-        db = None
-
-    epsmap = np.array(epsmap)
-    LGR.debug('Found DBSCAN solutions for {}/20000 eps resolutions'.format(len(epsmap)))
-    group0 = []
-    dbscanfailed = False
-    if len(epsmap) != 0:
-        # Select index that maximizes Dice with guessmask but first
-        # minimizes number of higher Rho components
-        ii = int(epsmap[np.argmax(epsmap[epsmap[:, 2] == np.min(epsmap[:, 2]), 1], 0), 0])
-        LGR.debug('Component selection tuning: {:.05f}'.format(epsmap[:, 1].max()))
-        db = DBSCAN(eps=.005+ii*.005, min_samples=3).fit(fz.T)
-        acc_comps = all_comps[db.labels_ == 0]
-        acc_comps = np.setdiff1d(acc_comps, rej)
-        acc_comps = np.setdiff1d(acc_comps, acc_comps[acc_comps > len(all_comps) - len(rej)])
-        group0 = acc_comps.copy()
-        group_n1 = all_comps[db.labels_ == -1]
-        to_clf = np.setdiff1d(all_comps, np.union1d(acc_comps, rej))
-
-    if len(group0) == 0 or len(group0) < len(KRguess) * .5:
-        dbscanfailed = True
-        LGR.debug('DBSCAN guess failed; using elbow guess method instead')
-        temp = all_comps[utils.andb([comptable['variance explained'] > 0.5 *
-                                     sorted(comptable['variance explained'])[::-1][int(KRcut)],
-                                     comptable['kappa'] < 2 * Kcut]) == 2]
-        acc_comps = np.setdiff1d(np.setdiff1d(all_comps[KRelbow == 2], rej),
-                                 np.union1d(all_comps[tt_table[:, 0] < tt_lim],
-                                 np.union1d(np.union1d(all_comps[spz > 1],
-                                                       all_comps[Vz > 2]),
-                                            temp)))
-        group0 = acc_comps.copy()
-        group_n1 = []
-        to_clf = np.setdiff1d(all_comps, np.union1d(group0, rej))
-
-    if len(group0) < 2 or (len(group0) < 4 and float(len(rej))/len(group0) > 3):
-        LGR.warning('Extremely limited reliable BOLD signal space! '
-                    'Not filtering components beyond BOLD/non-BOLD guesses.')
-        midkfailed = True
-        min_acc = np.array([])
-        if len(group0) != 0:
-            # For extremes, building in a 20% tolerance
-            toacc_hi = np.setdiff1d(all_comps[utils.andb([fdist <= np.max(fdist[group0]),
-                                                          comptable['rho'] < F025,
-                                                          Vz > -2]) == 3],
-                                    np.union1d(group0, rej))
-            min_acc = np.union1d(group0, toacc_hi)
-            to_clf = np.setdiff1d(all_comps, np.union1d(min_acc, rej))
-        else:
-            toacc_hi = []
-            min_acc = []
-        diagstep_keys = ['Rejected components', 'Kappa-Rho cut point',
-                         'Kappa cut point', 'Rho cut point',
-                         'DBSCAN failed to converge',
-                         'Mid-Kappa failed (limited BOLD signal)',
-                         'Kappa-Rho guess',
-                         'min_acc', 'toacc_hi']
-        diagstep_vals = [list(rej), KRcut, Kcut, Rcut, dbscanfailed,
-                         midkfailed, list(KRguess), list(min_acc), list(toacc_hi)]
-        with open('csstepdata.json', 'w') as ofh:
-            json.dump(dict(zip(diagstep_keys, diagstep_vals)), ofh,
-                      indent=4, sort_keys=True, default=str)
-        return list(sorted(min_acc)), list(sorted(rej)), [], list(sorted(to_clf))
-
-    # Find additional components to reject based on Dice - doing this here
-    # since Dice is a little unstable, need to reference group0
-    rej_supp = []
-    dice_rej = False
-    if not dbscanfailed and len(rej) + len(group0) < 0.75 * len(all_comps):
-        dice_rej = True
-        temp = all_comps[dice_tbl[all_comps, 0] <= dice_tbl[all_comps, 1]]
-        rej_supp = np.setdiff1d(np.setdiff1d(np.union1d(rej, temp),
-                                             group0), group_n1)
-        comptable.loc[rej_supp, 'classification'] = 'rejected'
-        comptable.loc[rej_supp, 'rationale'] += 'Dice is bad;'
-        rej = np.union1d(rej, rej_supp)
-
-    # Temporal features
-    # larger is worse - spike
-    mmix_kurt_z = (mmix_kurt-mmix_kurt[group0].mean()) / mmix_kurt[group0].std()
-    # smaller is worse - drift
-    mmix_std_z = -1 * ((mmix_std-mmix_std[group0].mean()) / mmix_std[group0].std())
-    mmix_kurt_z_max = np.max([mmix_kurt_z, mmix_std_z], 0)
-
-    """
-    Step 2: Classifiy midk and ignore using separate SVMs for
-    different variance regimes
-    # To render hyperplane:
-    min_x = np.min(spz2);max_x=np.max(spz2)
-    # plotting separating hyperplane
-        ww = clf_.coef_[0]
-        aa = -ww[0] / ww[1]
-        # make sure the next line is long enough
-        xx = np.linspace(min_x - 2, max_x + 2)
-        yy = aa * xx - (clf_.intercept_[0]) / ww[1]
-        plt.plot(xx, yy, '-')
-    """
-    LGR.debug('Attempting to classify midk components')
-    # Tried getting rid of accepting based on SVM altogether,
-    # now using only rejecting
-    toacc_hi = np.setdiff1d(all_comps[utils.andb([fdist <= np.max(fdist[group0]),
-                                                  comptable['rho'] < F025, Vz > -2]) == 3],
-                            np.union1d(group0, rej))
-    temp = utils.andb([spz < 1, Rz < 0,
-                       mmix_kurt_z_max < 5,
-                       Dz > -1, Tz > -1, Vz < 0,
-                       comptable['kappa'] >= F025,
-                       fdist < 3 * np.percentile(fdist[group0], 98)]) == 8
-    toacc_lo = np.intersect1d(to_clf, all_comps[temp])
-    midk_clf, clf_ = do_svm(fproj_arr_val[:, np.union1d(group0, rej)].T,
-                            [0] * len(group0) + [1] * len(rej),
-                            fproj_arr_val[:, to_clf].T,
-                            svmtype=2)
-    midk = np.setdiff1d(
-        to_clf[utils.andb([
-            midk_clf == 1,
-            (comptable['variance explained'][to_clf] >
-             np.median(comptable['variance explained'][group0]))]) == 2],
-        np.union1d(toacc_hi, toacc_lo))
-    comptable.loc[midk, 'classification'] = 'rejected'
-    comptable.loc[midk, 'rationale'] += 'midk;'
-
-    # only use SVM to augment toacc_hi only if toacc_hi isn't already
-    # conflicting with SVM choice
-    if len(np.intersect1d(to_clf[utils.andb([midk_clf == 1,
-                                             Vz[to_clf] > 0]) == 2],
-                          toacc_hi)) == 0:
-        svm_acc_fail = True
-        toacc_hi = np.union1d(toacc_hi, to_clf[midk_clf == 0])
-    else:
-        svm_acc_fail = False
-
-    """
-    Step 3: Compute variance associated with low T2* areas
-    (e.g. draining veins and low T2* areas)
-    # To write out veinmask
-    veinout = np.zeros(t2s.shape)
-    veinout[t2s!=0] = veinmaskf
-    io.filewrite(veinout, 'veinmaskf', ref_img)
-    veinBout = utils.unmask(veinmaskB, mask)
-    io.filewrite(veinBout, 'veins50', ref_img)
-    """
-    LGR.debug('Computing variance associated with low T2* areas (e.g., '
-              'draining veins)')
-    tsoc_B_Zcl = np.zeros(seldict['tsoc_B'].shape)
-    tsoc_B_Zcl[seldict['Z_clmaps'] != 0] = np.abs(seldict['tsoc_B'])[seldict['Z_clmaps'] != 0]
-    sig_B = [stats.scoreatpercentile(tsoc_B_Zcl[tsoc_B_Zcl[:, ii] != 0, ii], 25)
-             if len(tsoc_B_Zcl[tsoc_B_Zcl[:, ii] != 0, ii]) != 0
-             else 0 for ii in all_comps]
-    sig_B = np.abs(seldict['tsoc_B']) > np.tile(sig_B, [seldict['tsoc_B'].shape[0], 1])
-
-    veinmask = utils.andb([t2s < stats.scoreatpercentile(t2s[t2s != 0], 15,
-                                                         interpolation_method='lower'),
-                           t2s != 0]) == 2
-    veinmaskf = veinmask[mask]
-    veinR = np.array(sig_B[veinmaskf].sum(0),
-                     dtype=float) / sig_B[~veinmaskf].sum(0)
-    veinR[np.isnan(veinR)] = 0
-
-    veinc = np.union1d(rej, midk)
-    rej_veinRZ = ((veinR-veinR[veinc].mean())/veinR[veinc].std())[veinc]
-    rej_veinRZ[rej_veinRZ < 0] = 0
-    rej_veinRZ[countsigFR2[veinc] > np.array(veinmaskf, dtype=int).sum()] = 0
-    t2s_lim = [stats.scoreatpercentile(t2s[t2s != 0], 50,
-                                       interpolation_method='lower'),
-               stats.scoreatpercentile(t2s[t2s != 0], 80,
-                                       interpolation_method='lower') / 2]
-    phys_var_zs = []
-    for t2sl_i in range(len(t2s_lim)):
-        t2sl = t2s_lim[t2sl_i]
-        veinW = sig_B[:, veinc]*np.tile(rej_veinRZ, [sig_B.shape[0], 1])
-        veincand = utils.unmask(utils.andb([s0[t2s != 0] < np.median(s0[t2s != 0]),
-                                t2s[t2s != 0] < t2sl]) >= 1,
-                                t2s != 0)[mask]
-        veinW[~veincand] = 0
-        invein = veinW.sum(axis=1)[(utils.unmask(veinmaskf, mask) *
-                                    utils.unmask(veinW.sum(axis=1) > 1, mask))[mask]]
-        minW = 10 * (np.log10(invein).mean()) - 1 * 10**(np.log10(invein).std())
-        veinmaskB = veinW.sum(axis=1) > minW
-        tsoc_Bp = seldict['tsoc_B'].copy()
-        tsoc_Bp[tsoc_Bp < 0] = 0
-        vvex = np.array([(tsoc_Bp[veinmaskB, ii]**2.).sum() /
-                         (tsoc_Bp[:, ii]**2.).sum() for ii in all_comps])
-        group0_res = np.intersect1d(KRguess, group0)
-        phys_var_zs.append((vvex - vvex[group0_res].mean()) / vvex[group0_res].std())
-        veinBout = utils.unmask(veinmaskB, mask)
-        io.filewrite(veinBout.astype(float), 'veins_l%i' % t2sl_i, ref_img)
-
-    # Mask to sample veins
-    phys_var_z = np.array(phys_var_zs).max(0)
-    Vz2 = (varex_log - varex_log[group0].mean())/varex_log[group0].std()
-
-    """
-    Step 4: Learn joint TE-dependence spatial and temporal models to move
-    remaining artifacts to ignore class
-    """
-    LGR.debug('Learning joint TE-dependence spatial/temporal models to ignore remaining artifacts')
-
-    midkrej = np.union1d(midk, rej)
-
-    minK_ign = np.max([F05, getelbow_cons(comptable['kappa'], return_val=True)])
-    newcest = len(group0) + len(toacc_hi[comptable['kappa'][toacc_hi] > minK_ign])
-    phys_art = np.setdiff1d(all_comps[utils.andb([phys_var_z > 3.5,
-                                                  comptable['kappa'] < minK_ign]) == 2], group0)
-    rank_diff = stats.rankdata(phys_var_z) - stats.rankdata(comptable['kappa'])
-    phys_art = np.union1d(np.setdiff1d(all_comps[utils.andb([phys_var_z > 2,
-                                                             rank_diff > newcest / 2,
-                                                             Vz2 > -1]) == 3],
-                                       group0), phys_art)
-    phys_art = np.setdiff1d(phys_art, midkrej)
-
-    # Want to replace field_art with an acf/SVM based approach
-    # instead of a kurtosis/filter one
-    field_art = np.setdiff1d(all_comps[utils.andb([mmix_kurt_z_max > 5,
-                                                   comptable['kappa'] < minK_ign]) == 2], group0)
-    temp = (stats.rankdata(mmix_kurt_z_max) - stats.rankdata(comptable['kappa'])) > newcest / 2
-    field_art = np.union1d(np.setdiff1d(all_comps[utils.andb([mmix_kurt_z_max > 2,
-                                                              temp,
-                                                              Vz2 > 1,
-                                                              comptable['kappa'] < F01]) == 4],
-                                        group0), field_art)
-    temp = comptable['rho'] > np.percentile(comptable['rho'][group0], 75)
-    field_art = np.union1d(np.setdiff1d(all_comps[utils.andb([mmix_kurt_z_max > 3,
-                                                              Vz2 > 3,
-                                                              temp]) == 3],
-                                        group0), field_art)
-    field_art = np.union1d(np.setdiff1d(all_comps[utils.andb([mmix_kurt_z_max > 5, Vz2 > 5]) == 2],
-                                        group0), field_art)
-    field_art = np.setdiff1d(field_art, midkrej)
-
-    misc_art = np.setdiff1d(all_comps[utils.andb([(stats.rankdata(Vz) -
-                                                   stats.rankdata(Ktz)) > newcest / 2,
-                            comptable['kappa'] < Khighelbowval]) == 2], group0)
-    misc_art = np.setdiff1d(misc_art, midkrej)
-    ign = np.unique(list(field_art) + list(phys_art) + list(misc_art))
-    comptable.loc[misc_art, 'rationale'] += 'misc artifact;'
-    comptable.loc[field_art, 'rationale'] += 'field artifact;'
-    comptable.loc[phys_art, 'rationale'] += 'physiological artifact;'
-    comptable.loc[ign, 'classification'] = 'ignored'
-
-    toacc = np.union1d(toacc_hi, toacc_lo)
-    acc_comps = np.setdiff1d(np.union1d(acc_comps, toacc), np.union1d(ign, midkrej))
-    # ign = np.setdiff1d(all_comps, list(acc_comps) + list(midk) + list(rej))
-    orphan = np.setdiff1d(all_comps, list(acc_comps) + list(ign) + list(midk) + list(rej))
-
-    # Last ditch effort to save some transient components
-    if not strict_mode:
-        Vz3 = (varex_log - varex_log[acc_comps].mean()) / varex_log[acc_comps].std()
-        temp = utils.andb([comptable['kappa'] > F05,
-                           comptable['rho'] < F025,
-                           comptable['kappa'] > comptable['rho'],
-                           Vz3 <= -1,
-                           Vz3 > -3,
-                           mmix_kurt_z_max < 2.5])
-        new_acc = np.intersect1d(orphan, all_comps[temp == 6])
-        comptable.loc[new_acc, 'rationale'] += 'Saved at the last second;'
-        acc_comps = np.union1d(acc_comps, new_acc)
-        # ign = np.setdiff1d(all_comps, list(acc_comps)+list(midk)+list(rej))
-        orphan = np.setdiff1d(all_comps, (list(acc_comps) + list(ign) +
-                                          list(midk) + list(rej)))
-    comptable.loc[orphan, 'classification'] = 'ignored'
-    comptable.loc[orphan, 'rationale'] += 'orphan;'
-
-    if savecsdiag:
-        diagstep_keys = ['Rejected components', 'Kappa-Rho cut point', 'Kappa cut',
-                         'Rho cut', 'DBSCAN failed to converge', 'Kappa-Rho guess',
-                         'Dice rejected', 'rej_supp', 'to_clf',
-                         'Mid-kappa components', 'svm_acc_fail', 'toacc_hi', 'toacc_lo',
-                         'Field artifacts', 'Physiological artifacts',
-                         'Miscellaneous artifacts', 'acc_comps', 'Ignored components']
-        diagstep_vals = [list(rej), KRcut.item(), Kcut.item(), Rcut.item(),
-                         dbscanfailed, list(KRguess), dice_rej,
-                         list(rej_supp), list(to_clf), list(midk),
-                         svm_acc_fail, list(toacc_hi), list(toacc_lo),
-                         list(field_art), list(phys_art),
-                         list(misc_art), list(acc_comps), list(ign)]
-
-        with open('csstepdata.json', 'w') as ofh:
-            json.dump(dict(zip(diagstep_keys, diagstep_vals)), ofh,
-                      indent=4, sort_keys=True, default=str)
-        allfz = np.array([Tz, Vz, Ktz, KRr, cnz, Rz, mmix_kurt, fdist_z])
-        np.savetxt('csdata.txt', allfz)
-
-    # Move decision columns to end
-    cols_at_end = ['classification', 'rationale']
->>>>>>> 0b745300
     comptable = comptable[[c for c in comptable if c not in cols_at_end] +
                           [c for c in cols_at_end if c in comptable]]
     return comptable