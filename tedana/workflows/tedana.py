--- conflicted
+++ resolved
@@ -27,15 +27,9 @@
 
 def tedana(data, tes, mixm=None, ctab=None, manacc=None, strict=False,
            gscontrol=True, kdaw=10., rdaw=1., conv=2.5e-5, ste=-1,
-<<<<<<< HEAD
            combmode='t2s', dne=False, cost='logcosh',
-           stabilize=False, fout=False, filecsdata=False, label=None,
-           fixed_seed=42, debug=False, quiet=False):
-=======
-           combmode='t2s', dne=False, initcost='tanh', finalcost='tanh',
            stabilize=False, fout=False, filecsdata=False, wvpca=False,
            label=None, fixed_seed=42, debug=False, quiet=False):
->>>>>>> bfaec063
     """
     Run the "canonical" TE-Dependent ANAlysis workflow.
 
@@ -232,20 +226,12 @@
         catd, OCcatd = model.gscontrol_raw(catd, OCcatd, n_echos, ref_img)
 
     if mixm is None:
-<<<<<<< HEAD
-        n_components, dd = decomposition.tedpca(catd, OCcatd, combmode, mask, t2s, t2sG,
-                                                stabilize, ref_img,
-                                                tes=tes, kdaw=kdaw, rdaw=rdaw, ste=ste)
-        mmix_orig = decomposition.tedica(n_components, dd, conv, fixed_seed, cost=cost)
-=======
         n_components, dd = decomposition.tedpca(catd, OCcatd, combmode, mask,
                                                 t2s, t2sG, stabilize, ref_img,
                                                 tes=tes, kdaw=kdaw, rdaw=rdaw,
                                                 ste=ste, wvpca=wvpca)
         mmix_orig = decomposition.tedica(n_components, dd, conv, fixed_seed,
-                                         cost=initcost, final_cost=finalcost,
-                                         verbose=debug)
->>>>>>> bfaec063
+                                         cost=cost)
         np.savetxt(op.join(out_dir, '__meica_mix.1D'), mmix_orig)
 
         LGR.info('Making second component selection guess from ICA results')
