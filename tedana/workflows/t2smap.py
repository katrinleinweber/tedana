--- conflicted
+++ resolved
@@ -231,15 +231,6 @@
     OCcatd = combine.make_optcom(catd, tes, mask, t2s=t2s_full,
                                  combmode=combmode)
 
-<<<<<<< HEAD
-    io.filewrite(t2s_limited, op.join(out_dir, 't2sv.nii'), ref_img)
-    io.filewrite(s0_limited, op.join(out_dir, 's0v.nii'), ref_img)
-    io.filewrite(t2s_full, op.join(out_dir, 't2svG.nii'), ref_img)
-    io.filewrite(s0_full, op.join(out_dir, 's0vG.nii'), ref_img)
-    io.filewrite(r_squared, op.join(out_dir, 'r_squared.nii'), ref_img)
-    io.filewrite(masksum, op.join(out_dir, 'adaptive_mask.nii'), ref_img)
-    io.filewrite(OCcatd, op.join(out_dir, 'ts_OC.nii'), ref_img)
-=======
     # clean up numerical errors
     for arr in (OCcatd, s0_limited, t2s_limited):
         np.nan_to_num(arr, copy=False)
@@ -254,7 +245,8 @@
                  op.join(out_dir, 'desc-full_T2StarMap.nii.gz'), ref_img)
     io.filewrite(s0_full, op.join(out_dir, 'desc-full_S0Map.nii.gz'), ref_img)
     io.filewrite(OCcatd, op.join(out_dir, 'desc-optcom_bold.nii.gz'), ref_img)
->>>>>>> cb11c9df
+    io.filewrite(r_squared, op.join(out_dir, 'RSquaredMap.nii.gz'), ref_img)
+    io.filewrite(masksum, op.join(out_dir, 'adaptive_mask.nii.gz'), ref_img)
 
 
 def _main(argv=None):
